use crate::{http, Profile, Receiver, Target};
use api::destination_client::DestinationClient;
use futures::{future, prelude::*, ready, select_biased};
use http_body::Body as HttpBody;
use linkerd2_addr::Addr;
use linkerd2_dns_name::Name;
use linkerd2_error::{Error, Recover};
use linkerd2_proxy_api::destination as api;
use pin_project::pin_project;
use regex::Regex;
use std::{
    convert::{TryFrom, TryInto},
    future::Future,
    pin::Pin,
    sync::Arc,
    task::{Context, Poll},
    time::Duration,
};
use tokio::sync::watch;
use tonic::{
    self as grpc,
    body::{Body, BoxBody},
    client::GrpcService,
};
use tower::retry::budget::Budget;
use tracing::{debug, error, info_span, trace, warn};
use tracing_futures::Instrument;

#[derive(Clone, Debug)]
pub struct Client<S, R> {
    service: DestinationClient<S>,
    recover: R,
    context_token: String,
}

#[pin_project]
pub struct ProfileFuture<S, R>
where
    S: GrpcService<BoxBody>,
    R: Recover<grpc::Status>,
{
    #[pin]
    inner: Option<Inner<S, R>>,
}

#[pin_project]
struct Inner<S, R>
where
    S: GrpcService<BoxBody>,
    R: Recover<grpc::Status>,
{
    service: DestinationClient<S>,
    recover: R,
    #[pin]
    state: State<R::Backoff>,
    request: api::GetDestination,
}

#[pin_project(project = StateProj)]
enum State<B> {
    Disconnected {
        backoff: Option<B>,
    },
    Waiting {
        future: Pin<
            Box<
                dyn Future<
                        Output = Result<
                            tonic::Response<tonic::Streaming<api::DestinationProfile>>,
                            grpc::Status,
                        >,
                    > + Send
                    + 'static,
            >,
        >,
        backoff: Option<B>,
    },
    Streaming(#[pin] grpc::Streaming<api::DestinationProfile>),
    Backoff(Option<B>),
}

// === impl Client ===

impl<S, R> Client<S, R>
where
    // These bounds aren't *required* here, they just help detect the problem
    // earlier (as Client::new), instead of when trying to passing a `Client`
    // to something that wants `impl GetProfile`.
    S: GrpcService<BoxBody> + Clone + Send + 'static,
    S::ResponseBody: Send,
    <S::ResponseBody as Body>::Data: Send,
    <S::ResponseBody as HttpBody>::Error:
        Into<Box<dyn std::error::Error + Send + Sync + 'static>> + Send,
    S::Future: Send,
    R: Recover,
    R::Backoff: Unpin,
{
    pub fn new(service: S, recover: R, context_token: String) -> Self {
        Self {
            service: DestinationClient::new(service),
            recover,
            context_token,
        }
    }
}

impl<T, S, R> tower::Service<T> for Client<S, R>
where
    T: ToString,
    S: GrpcService<BoxBody> + Clone + Send + 'static,
    S::ResponseBody: Send,
    <S::ResponseBody as Body>::Data: Send,
    <S::ResponseBody as HttpBody>::Error:
        Into<Box<dyn std::error::Error + Send + Sync + 'static>> + Send,
    S::Future: Send,
    R: Recover<grpc::Status> + Send + Clone + 'static,
    R::Backoff: Unpin + Send,
{
    type Response = Option<Receiver>;
    type Error = tonic::Status;
    type Future = ProfileFuture<S, R>;

    fn poll_ready(&mut self, _: &mut Context<'_>) -> Poll<Result<(), Self::Error>> {
        // Tonic will internally drive the client service to readiness.
        Poll::Ready(Ok(()))
    }

    fn call(&mut self, t: T) -> Self::Future {
        let request = api::GetDestination {
            path: t.to_string(),
            context_token: self.context_token.clone(),
            ..Default::default()
        };

        let inner = Inner {
            request,
            service: self.service.clone(),
            recover: self.recover.clone(),
            state: State::Disconnected { backoff: None },
        };
        ProfileFuture { inner: Some(inner) }
    }
}

impl<S, R> Future for ProfileFuture<S, R>
where
    S: GrpcService<BoxBody> + Clone + Send + 'static,
    S::ResponseBody: Send,
    <S::ResponseBody as Body>::Data: Send,
    <S::ResponseBody as HttpBody>::Error: Into<Error> + Send,
    S::Future: Send,
    R: Recover<grpc::Status> + Send + 'static,
    R::Backoff: Unpin,
    R::Backoff: Send,
{
    type Output = Result<Option<Receiver>, grpc::Status>;

    fn poll(self: Pin<&mut Self>, cx: &mut Context<'_>) -> Poll<Self::Output> {
        let mut this = self.project();
        let profile = match this
            .inner
            .as_mut()
            .as_pin_mut()
            .expect("polled after ready")
            .poll_profile(cx)
        {
<<<<<<< HEAD
=======
            Poll::Pending => return Poll::Pending,
            Poll::Ready(Err(error)) => {
                trace!(%error, "failed to fetch profile");
                return Poll::Ready(Err(error));
            }
>>>>>>> a5e0b296
            Poll::Ready(Ok(profile)) => profile,
            Poll::Pending => return Poll::Pending,
            Poll::Ready(Err(error)) => return Poll::Ready(Err(error)),
        };

        trace!("daemonizing");
        let (mut tx, rx) = watch::channel(profile);
        let inner = this.inner.take().expect("polled after ready");
        let daemon = async move {
            tokio::pin!(inner);
            loop {
                select_biased! {
                    _ = tx.closed().fuse() => {
                        trace!("profile observation dropped");
                        return;
                    },
                    profile = future::poll_fn(|cx|
                        inner.as_mut().poll_profile(cx)
                        ).fuse() => {
                        match profile {
                            Err(error) => {
                                error!(%error, "profile client failed");
                                return;
                            }
                            Ok(profile) => {
                                trace!(?profile, "publishing");
                                if tx.broadcast(profile).is_err() {
                                    trace!("failed to publish profile");
                                    return;
                                }
                            }
                        }
                    }
                }
            }
        };
        tokio::spawn(daemon.in_current_span());

        Poll::Ready(Ok(Some(rx)))
    }
}

// === impl Inner ===

impl<S, R> Inner<S, R>
where
    S: GrpcService<BoxBody> + Clone + Send + 'static,
    S::ResponseBody: Send,
    <S::ResponseBody as Body>::Data: Send + 'static,
    <S::ResponseBody as HttpBody>::Error: Into<Error> + Send,
    S::Future: Send,
    R: Recover<grpc::Status>,
    R::Backoff: Unpin,
{
    fn poll_rx(
        rx: Pin<&mut grpc::Streaming<api::DestinationProfile>>,
        cx: &mut Context<'_>,
    ) -> Poll<Option<Result<Profile, grpc::Status>>> {
        trace!("poll");
        let profile = ready!(rx.poll_next(cx)).map(|res| {
            res.map(|proto| {
                debug!("profile received: {:?}", proto);
                let name = Name::try_from(proto.fully_qualified_name.as_bytes()).ok();
                let retry_budget = proto.retry_budget.and_then(convert_retry_budget);
                let http_routes = proto
                    .routes
                    .into_iter()
                    .filter_map(move |orig| convert_route(orig, retry_budget.as_ref()))
                    .collect();
                let targets = proto
                    .dst_overrides
                    .into_iter()
                    .filter_map(convert_dst_override)
                    .collect();
                Profile {
                    name,
                    http_routes,
                    targets,
                }
            })
        });
        Poll::Ready(profile)
    }

    fn poll_profile(
        mut self: Pin<&mut Self>,
        cx: &mut Context<'_>,
    ) -> Poll<Result<Profile, grpc::Status>> {
        let span = info_span!("poll_profile");
        let _enter = span.enter();

        loop {
            let mut this = self.as_mut().project();
            match this.state.as_mut().project() {
                StateProj::Disconnected { backoff } => {
                    trace!("disconnected");
                    let mut svc = this.service.clone();
                    let req = this.request.clone();
                    let future =
                        Box::pin(async move { svc.get_profile(grpc::Request::new(req)).await });
                    let backoff = backoff.take();
                    this.state.as_mut().set(State::Waiting { future, backoff });
                }
                StateProj::Waiting { future, backoff } => {
                    trace!("waiting");
                    match ready!(Pin::new(future).poll(cx)) {
                        Ok(rsp) => this.state.set(State::Streaming(rsp.into_inner())),
                        Err(status) => {
                            warn!(%status, "Could not fetch profile");
                            let new_backoff = this.recover.recover(status)?;
                            let backoff = Some(backoff.take().unwrap_or(new_backoff));
                            this.state.set(State::Disconnected { backoff });
                        }
                    }
                }
                StateProj::Streaming(s) => {
                    trace!("streaming");
                    let status = match ready!(Self::poll_rx(s, cx)) {
                        Some(Ok(profile)) => return Poll::Ready(Ok(profile.into())),
                        None => grpc::Status::new(grpc::Code::Ok, ""),
                        Some(Err(status)) => status,
                    };
                    trace!(?status);
                    let backoff = this.recover.recover(status)?;
                    this.state.set(State::Backoff(Some(backoff)));
                }
                StateProj::Backoff(ref mut backoff) => {
                    trace!("backoff");
                    let backoff = match ready!(backoff.as_mut().unwrap().poll_next_unpin(cx)) {
                        Some(()) => backoff.take(),
                        None => None,
                    };
                    this.state.set(State::Disconnected { backoff });
                }
            };
        }
    }
}

fn convert_route(
    orig: api::Route,
    retry_budget: Option<&Arc<Budget>>,
) -> Option<(http::RequestMatch, http::Route)> {
    let req_match = orig.condition.and_then(convert_req_match)?;
    let rsp_classes = orig
        .response_classes
        .into_iter()
        .filter_map(convert_rsp_class)
        .collect();
    let mut route = http::Route::new(orig.metrics_labels.into_iter(), rsp_classes);
    if orig.is_retryable {
        set_route_retry(&mut route, retry_budget);
    }
    if let Some(timeout) = orig.timeout {
        set_route_timeout(&mut route, timeout.try_into());
    }
    Some((req_match, route))
}

fn convert_dst_override(orig: api::WeightedDst) -> Option<Target> {
    if orig.weight == 0 {
        return None;
    }
    let addr = Addr::from_str(orig.authority.as_str()).ok()?;
    Some(Target {
        addr,
        weight: orig.weight,
    })
}

fn set_route_retry(route: &mut http::Route, retry_budget: Option<&Arc<Budget>>) {
    let budget = match retry_budget {
        Some(budget) => budget.clone(),
        None => {
            warn!("retry_budget is missing: {:?}", route);
            return;
        }
    };

    route.set_retries(budget);
}

fn set_route_timeout(route: &mut http::Route, timeout: Result<Duration, Duration>) {
    match timeout {
        Ok(dur) => {
            route.set_timeout(dur);
        }
        Err(_) => {
            warn!("route timeout is negative: {:?}", route);
        }
    }
}

fn convert_req_match(orig: api::RequestMatch) -> Option<http::RequestMatch> {
    let m = match orig.r#match? {
        api::request_match::Match::All(ms) => {
            let ms = ms.matches.into_iter().filter_map(convert_req_match);
            http::RequestMatch::All(ms.collect())
        }
        api::request_match::Match::Any(ms) => {
            let ms = ms.matches.into_iter().filter_map(convert_req_match);
            http::RequestMatch::Any(ms.collect())
        }
        api::request_match::Match::Not(m) => {
            let m = convert_req_match(*m)?;
            http::RequestMatch::Not(Box::new(m))
        }
        api::request_match::Match::Path(api::PathMatch { regex }) => {
            let regex = regex.trim();
            let re = match (regex.starts_with('^'), regex.ends_with('$')) {
                (true, true) => Regex::new(regex).ok()?,
                (hd_anchor, tl_anchor) => {
                    let hd = if hd_anchor { "" } else { "^" };
                    let tl = if tl_anchor { "" } else { "$" };
                    let re = format!("{}{}{}", hd, regex, tl);
                    Regex::new(&re).ok()?
                }
            };
            http::RequestMatch::Path(re)
        }
        api::request_match::Match::Method(mm) => {
            let m = mm.r#type.and_then(|m| (&m).try_into().ok())?;
            http::RequestMatch::Method(m)
        }
    };

    Some(m)
}

fn convert_rsp_class(orig: api::ResponseClass) -> Option<http::ResponseClass> {
    let c = orig.condition.and_then(convert_rsp_match)?;
    Some(http::ResponseClass::new(orig.is_failure, c))
}

fn convert_rsp_match(orig: api::ResponseMatch) -> Option<http::ResponseMatch> {
    let m = match orig.r#match? {
        api::response_match::Match::All(ms) => {
            let ms = ms
                .matches
                .into_iter()
                .filter_map(convert_rsp_match)
                .collect::<Vec<_>>();
            if ms.is_empty() {
                return None;
            }
            http::ResponseMatch::All(ms)
        }
        api::response_match::Match::Any(ms) => {
            let ms = ms
                .matches
                .into_iter()
                .filter_map(convert_rsp_match)
                .collect::<Vec<_>>();
            if ms.is_empty() {
                return None;
            }
            http::ResponseMatch::Any(ms)
        }
        api::response_match::Match::Not(m) => {
            let m = convert_rsp_match(*m)?;
            http::ResponseMatch::Not(Box::new(m))
        }
        api::response_match::Match::Status(range) => {
            let min = ::http::StatusCode::from_u16(range.min as u16).ok()?;
            let max = ::http::StatusCode::from_u16(range.max as u16).ok()?;
            http::ResponseMatch::Status { min, max }
        }
    };

    Some(m)
}

fn convert_retry_budget(orig: api::RetryBudget) -> Option<Arc<Budget>> {
    let min_retries = if orig.min_retries_per_second <= ::std::i32::MAX as u32 {
        orig.min_retries_per_second
    } else {
        warn!(
            "retry_budget min_retries_per_second overflow: {:?}",
            orig.min_retries_per_second
        );
        return None;
    };
    let retry_ratio = orig.retry_ratio;
    if retry_ratio > 1000.0 || retry_ratio < 0.0 {
        warn!("retry_budget retry_ratio invalid: {:?}", retry_ratio);
        return None;
    }
    let ttl = match orig.ttl {
        Some(pb_dur) => match pb_dur.try_into() {
            Ok(dur) => {
                if dur > Duration::from_secs(60) || dur < Duration::from_secs(1) {
                    warn!("retry_budget ttl invalid: {:?}", dur);
                    return None;
                }
                dur
            }
            Err(negative) => {
                warn!("retry_budget ttl negative: {:?}", negative);
                return None;
            }
        },
        None => {
            warn!("retry_budget ttl missing");
            return None;
        }
    };

    Some(Arc::new(Budget::new(ttl, min_retries, retry_ratio)))
}

#[cfg(test)]
mod tests {
    use super::*;
    use quickcheck::*;

    quickcheck! {
        fn retry_budget_from_proto(
            min_retries_per_second: u32,
            retry_ratio: f32,
            seconds: i64,
            nanos: i32
        ) -> bool {
            let proto = api::RetryBudget {
                min_retries_per_second,
                retry_ratio,
                ttl: Some(prost_types::Duration {
                    seconds,
                    nanos,
                }),
            };
            convert_retry_budget(proto);
            // simply not panicking is good enough
            true
        }
    }
}<|MERGE_RESOLUTION|>--- conflicted
+++ resolved
@@ -164,17 +164,9 @@
             .expect("polled after ready")
             .poll_profile(cx)
         {
-<<<<<<< HEAD
-=======
-            Poll::Pending => return Poll::Pending,
-            Poll::Ready(Err(error)) => {
-                trace!(%error, "failed to fetch profile");
-                return Poll::Ready(Err(error));
-            }
->>>>>>> a5e0b296
-            Poll::Ready(Ok(profile)) => profile,
             Poll::Pending => return Poll::Pending,
             Poll::Ready(Err(error)) => return Poll::Ready(Err(error)),
+            Poll::Ready(Ok(profile)) => profile,
         };
 
         trace!("daemonizing");
