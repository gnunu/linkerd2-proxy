--- conflicted
+++ resolved
@@ -21,21 +21,20 @@
             > + Clone,
     >
     where
-        I: io::AsyncRead + io::AsyncWrite + io::PeerAddr + std::fmt::Debug + Send + Unpin + 'static,
-<<<<<<< HEAD
-        N: svc::NewService<NTgt, Service = NSvc> + Clone + Send + Sync + 'static,
-        NSvc: svc::Service<io::EitherIo<I, io::PrefixedIo<I>>, Response = ()> + Send + 'static,
+        I: io::AsyncRead
+            + io::AsyncWrite
+            + io::PeerAddr
+            + std::fmt::Debug
+            + Send
+            + Sync
+            + Unpin
+            + 'static,
+        N: svc::NewService<T, Service = NSvc> + Clone + Send + Sync + 'static,
+        NSvc:
+            svc::Service<io::EitherIo<I, io::PrefixedIo<I>>, Response = ()> + Send + Sync + 'static,
         NSvc::Error: Into<Error>,
         NSvc::Future: Send,
-        NTgt: From<T> + 'static,
-        H: svc::NewService<HTgt, Service = HSvc> + Clone + Send + Sync + 'static,
-=======
-        N: svc::NewService<T, Service = NSvc> + Clone + Send + 'static,
-        NSvc: svc::Service<io::EitherIo<I, io::PrefixedIo<I>>, Response = ()> + Send + 'static,
-        NSvc::Error: Into<Error>,
-        NSvc::Future: Send,
-        H: svc::NewService<U, Service = HSvc> + Clone + Send + 'static,
->>>>>>> 626b2ee0
+        H: svc::NewService<U, Service = HSvc> + Clone + Send + Sync + 'static,
         HSvc: svc::Service<http::Request<http::BoxBody>, Response = http::Response<http::BoxBody>>,
         HSvc: Clone + Send + Sync + Unpin + 'static,
         HSvc::Error: Into<Error>,
@@ -94,8 +93,7 @@
             .check_new_service::<T, _>()
             // Boxing is necessary purely to limit the link-time overhead of
             // having enormous types.
-            .push(svc::BoxNewService::layer())
-            .push_on_response(svc::BoxService::layer());
+            .push(svc::BoxNewService::layer());
 
         Outbound {
             config,
