--- conflicted
+++ resolved
@@ -74,14 +74,10 @@
             .push(rt.metrics.transport.layer_accept())
             .push_cache(config.proxy.cache_max_idle_age)
             .instrument(|a: &tcp::Accept| info_span!("server", orig_dst = %a.orig_dst))
-<<<<<<< HEAD
-            .push_request_filter(|addrs: T| tcp::Accept::try_from(addrs.param()))
+            .push_request_filter(|t: T| tcp::Accept::try_from(t.param()))
             // Boxing is necessary purely to limit the link-time overhead of
             // having enormous types.
             .push(svc::BoxNewService::layer())
-=======
-            .push_request_filter(|t: T| tcp::Accept::try_from(t.param()))
->>>>>>> 626b2ee0
             .check_new_service::<T, I>();
 
         Outbound {
@@ -112,7 +108,7 @@
     /// Tests that the discover stack propagates errors to the caller.
     #[tokio::test(flavor = "current_thread")]
     async fn errors_propagate() {
-        let _trace = support::trace_init();
+        let _trace = linkerd_tracing::test::trace_init();
         time::pause(); // Run the test with a mocked clock.
 
         let addr = SocketAddr::new([192, 0, 2, 22].into(), 2220);
@@ -181,7 +177,7 @@
     /// testing that only one service is built and that it is dropped after an idle timeout.
     #[tokio::test(flavor = "current_thread")]
     async fn caches_profiles_until_idle() {
-        let _trace = support::trace_init();
+        let _trace = linkerd_tracing::test::trace_init();
         time::pause(); // Run the test with a mocked clock.
 
         let addr = SocketAddr::new([192, 0, 2, 22].into(), 5550);
@@ -303,7 +299,7 @@
     /// resolutions.
     #[tokio::test(flavor = "current_thread")]
     async fn no_profiles_when_outside_search_nets() {
-        let _trace = support::trace_init();
+        let _trace = linkerd_tracing::test::trace_init();
 
         let addr = SocketAddr::new([192, 0, 2, 22].into(), 2222);
 
