--- conflicted
+++ resolved
@@ -17,11 +17,7 @@
 drain = { version = "0.1.0", features = ["retain"] }
 http = "0.2"
 http-body = "0.4"
-<<<<<<< HEAD
-hyper = { version = "0.14", default-features = false }
-=======
 hyper = { version = "0.14.10", features = ["http1", "http2"] }
->>>>>>> bbb6e4f0
 futures = { version = "0.3", default-features = false }
 ipnet = "2.3"
 linkerd-addr = { path = "../../addr" }
