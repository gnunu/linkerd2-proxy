[package]
name = "linkerd-app-inbound"
version = "0.1.0"
authors = ["Linkerd Developers <cncf-linkerd-dev@lists.cncf.io>"]
license = "Apache-2.0"
edition = "2018"
publish = false
description = """
Configures and runs the inbound proxy
"""

[dependencies]
bytes = "1"
http = "0.2"
futures = { version = "0.3", default-features = false }
linkerd-app-core = { path = "../core" }
thiserror = "1.0"
tokio = { version = "1", features = ["sync"] }
tower = { version = "0.4.8", features = ["util"] }
tracing = "0.1.26"

[target.'cfg(fuzzing)'.dependencies]
<<<<<<< HEAD
hyper = { version = "0.14", default-features = false }
=======
hyper = { version = "0.14.10", features = ["http1", "http2"] }
>>>>>>> bbb6e4f0
linkerd-app-test = { path = "../test" }
arbitrary = { version = "1", features = ["derive"] }
libfuzzer-sys = { version = "0.4.2", features = ["arbitrary-derive"] }

[dev-dependencies]
<<<<<<< HEAD
hyper = { version = "0.14", default-features = false }
=======
hyper = { version = "0.14.10", features = ["http1", "http2"] }
>>>>>>> bbb6e4f0
linkerd-app-test = { path = "../test" }
linkerd-io = { path = "../../io", features = ["tokio-test"] }
tokio = { version = "1", features = ["full", "macros"] }
tokio-test = "0.4"
linkerd-tracing = { path = "../../tracing", features = ["ansi"] }<|MERGE_RESOLUTION|>--- conflicted
+++ resolved
@@ -20,21 +20,13 @@
 tracing = "0.1.26"
 
 [target.'cfg(fuzzing)'.dependencies]
-<<<<<<< HEAD
-hyper = { version = "0.14", default-features = false }
-=======
 hyper = { version = "0.14.10", features = ["http1", "http2"] }
->>>>>>> bbb6e4f0
 linkerd-app-test = { path = "../test" }
 arbitrary = { version = "1", features = ["derive"] }
 libfuzzer-sys = { version = "0.4.2", features = ["arbitrary-derive"] }
 
 [dev-dependencies]
-<<<<<<< HEAD
-hyper = { version = "0.14", default-features = false }
-=======
 hyper = { version = "0.14.10", features = ["http1", "http2"] }
->>>>>>> bbb6e4f0
 linkerd-app-test = { path = "../test" }
 linkerd-io = { path = "../../io", features = ["tokio-test"] }
 tokio = { version = "1", features = ["full", "macros"] }
