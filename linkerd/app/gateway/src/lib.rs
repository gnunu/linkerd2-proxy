#![deny(warnings, rust_2018_idioms)]
#![forbid(unsafe_code)]

mod gateway;
#[cfg(test)]
mod tests;

use self::gateway::NewGateway;
use linkerd_app_core::{
    config::ProxyConfig,
    identity, io, metrics,
    profiles::{self, DiscoveryRejected},
    proxy::{
        api_resolve::{ConcreteAddr, Metadata},
        core::Resolve,
        http,
    },
    svc::{self, Param},
    tls,
    transport::{ClientAddr, OrigDstAddr, Remote},
    transport_header::SessionProtocol,
    Error, Infallible, NameAddr, NameMatch,
};
use linkerd_app_inbound::{
    direct::{ClientInfo, GatewayTransportHeader},
    policy, Inbound,
};
use linkerd_app_outbound::{self as outbound, Outbound};
<<<<<<< HEAD
use std::fmt;
=======
use std::{convert::TryInto, fmt};
>>>>>>> 90dcb212
use thiserror::Error;
use tracing::debug_span;

#[derive(Clone, Debug, Default)]
pub struct Config {
    pub allow_discovery: NameMatch,
}

#[derive(Clone, Debug)]
struct HttpTransportHeader {
    target: NameAddr,
    client: ClientInfo,
    version: http::Version,
    policy: policy::AllowPolicy,
}

#[derive(Clone, Debug)]
struct RouteHttp<T>(T);

#[derive(Clone, Debug, PartialEq, Eq, Hash)]
struct HttpTarget {
    target: NameAddr,
    version: http::Version,
}

#[derive(Debug, Default, Error)]
#[error("a named target must be provided on gateway connections")]
struct RefusedNoTarget(());

#[derive(Debug, Error)]
#[error("the provided address could not be resolved: {}", self.0)]
struct RefusedNotResolved(NameAddr);

#[allow(clippy::too_many_arguments)]
pub fn stack<I, O, P, R>(
    Config { allow_discovery }: Config,
    inbound: Inbound<()>,
    outbound: Outbound<O>,
    profiles: P,
    resolve: R,
) -> svc::ArcNewTcp<GatewayTransportHeader, I>
where
    I: io::AsyncRead + io::AsyncWrite + io::PeerAddr + fmt::Debug + Send + Sync + Unpin + 'static,
    O: Clone + Send + Sync + Unpin + 'static,
    O: svc::Service<outbound::tcp::Connect, Error = io::Error>,
    O::Response:
        io::AsyncRead + io::AsyncWrite + tls::HasNegotiatedProtocol + Send + Unpin + 'static,
    O::Future: Send + Unpin + 'static,
    P: profiles::GetProfile<profiles::LookupAddr> + Clone + Send + Sync + Unpin + 'static,
    P::Future: Send + 'static,
    P::Error: Send,
    R: Clone + Send + Sync + Unpin + 'static,
    R: Resolve<ConcreteAddr, Endpoint = Metadata, Error = Error>,
    R::Resolution: Send,
    R::Future: Send + Unpin,
{
    let ProxyConfig {
        buffer_capacity,
        cache_max_idle_age,
        dispatch_timeout,
        ..
    } = inbound.config().proxy.clone();
    let local_id = inbound.identity().map(|l| l.id().clone());

    // For each gatewayed connection that is *not* HTTP, use the target from the
    // transport header to lookup a service profile. If the profile includes a
    // resolvable service name, then continue with TCP endpoint resolution,
    // balancing, and forwarding. If the profile includes an endpoint instead
    // of a logical address, then connect to endpoint directly and avoid
    // balancing.
    //
    // TODO: We should use another target type that actually reflects
    // reality. But the outbound stack is currently pretty tightly
    // coupled to its target types.
    let logical = outbound
        .clone()
        .push_tcp_endpoint()
        .push_tcp_logical(resolve.clone());
    let endpoint = outbound
        .clone()
        .push_tcp_endpoint()
        .push_tcp_forward()
        .into_stack();
    let inbound_ips = outbound.config().inbound_ips.clone();
    let tcp = endpoint
        .push_switch(
            move |(profile, _): (Option<profiles::Receiver>, _)| -> Result<_, Error> {
                let profile = profile.ok_or_else(|| {
                    DiscoveryRejected::new("no profile discovered for gateway target")
                })?;

                if let Some((addr, metadata)) = profile.endpoint() {
                    return Ok(svc::Either::A(outbound::tcp::Endpoint::from_metadata(
                        addr,
                        metadata,
                        tls::NoClientTls::NotProvidedByServiceDiscovery,
                        profile.is_opaque_protocol(),
                        &inbound_ips,
                    )));
                }

                let logical_addr = profile.logical_addr().ok_or_else(|| {
                    DiscoveryRejected::new(
                        "profiles must have either an endpoint or a logical address",
                    )
                })?;

                Ok(svc::Either::B(outbound::tcp::Logical {
                    profile,
                    protocol: (),
                    logical_addr,
                }))
            },
            logical.into_inner(),
        )
        .push(profiles::discover::layer(profiles.clone(), {
            let allow = allow_discovery.clone();
            move |addr: NameAddr| {
                if allow.matches(addr.name()) {
                    Ok(profiles::LookupAddr(addr.into()))
                } else {
                    Err(RefusedNotResolved(addr))
                }
            }
        }))
        .push_on_service(
            svc::layers()
                .push(
                    inbound
                        .proxy_metrics()
                        .stack
                        .layer(metrics::StackLabels::inbound("tcp", "gateway")),
                )
                .push(svc::layer::mk(svc::SpawnReady::new))
                .push(svc::FailFast::layer("TCP Gateway", dispatch_timeout))
                .push_spawn_buffer(buffer_capacity),
        )
        .push_cache(cache_max_idle_age)
        .check_new_service::<NameAddr, I>();

    // Cache an HTTP gateway service for each destination and HTTP version.
    //
    // The client's ID is set as a request extension, as required by the
    // gateway. This permits gateway services (and profile resolutions) to be
    // cached per target, shared across clients.
    let endpoint = outbound.push_tcp_endpoint().push_http_endpoint();
    let http = endpoint
        .clone()
        .push_http_logical(resolve)
        .into_stack()
        .push_switch(Ok::<_, Infallible>, endpoint.into_stack())
        .push(NewGateway::layer(local_id))
        .push(profiles::discover::layer(profiles, move |t: HttpTarget| {
            if allow_discovery.matches(t.target.name()) {
                Ok(profiles::LookupAddr(t.target.into()))
            } else {
                Err(RefusedNotResolved(t.target))
            }
        }))
        .instrument(|h: &HttpTarget| debug_span!("gateway", target = %h.target, v = %h.version))
        .push_on_service(
            svc::layers()
                .push(
                    inbound
                        .proxy_metrics()
                        .stack
                        .layer(metrics::StackLabels::inbound("http", "gateway")),
                )
                .push(svc::layer::mk(svc::SpawnReady::new))
                .push(svc::FailFast::layer("Gateway", dispatch_timeout))
                .push_spawn_buffer(buffer_capacity),
        )
        .push_cache(cache_max_idle_age)
        .push_on_service(
            svc::layers()
                .push(http::Retain::layer())
                .push(http::BoxResponse::layer()),
        )
        .push(svc::ArcNewService::layer());

    // When a transported connection is received, use the header's target to
    // drive routing.
    inbound
        .clone()
        .with_stack(
            // A router is needed so that we use each request's HTTP version
            // (i.e. after server-side orig-proto downgrading).
            http.push(svc::NewRouter::layer(|(_, target)| RouteHttp(target)))
                .push(inbound.authorize_http())
                .push_http_insert_target::<tls::ClientId>(),
        )
        .push_http_server()
        .into_stack()
        .push_on_service(svc::BoxService::layer())
        .push(svc::ArcNewService::layer())
        .push_switch(
            |gth: GatewayTransportHeader| match gth.protocol {
                Some(proto) => Ok(svc::Either::A(HttpTransportHeader {
                    target: gth.target,
                    client: gth.client,
                    policy: gth.policy,
                    version: match proto {
                        SessionProtocol::Http1 => http::Version::Http1,
                        SessionProtocol::Http2 => http::Version::H2,
                    },
                })),
                None => Ok::<_, Infallible>(svc::Either::B(gth)),
            },
            tcp.push_map_target(|(_permit, gth): (_, GatewayTransportHeader)| gth.target)
                .push(inbound.authorize_tcp())
                .check_new_service::<GatewayTransportHeader, I>()
                .push_on_service(svc::BoxService::layer())
                .push(svc::ArcNewService::layer())
                .into_inner(),
        )
        .push_on_service(svc::BoxService::layer())
        .push(svc::ArcNewService::layer())
        .into_inner()
}

// === impl HttpTransportHeader ===

impl Param<http::normalize_uri::DefaultAuthority> for HttpTransportHeader {
    fn param(&self) -> http::normalize_uri::DefaultAuthority {
        http::normalize_uri::DefaultAuthority(Some(self.target.as_http_authority()))
    }
}

impl Param<Option<identity::Name>> for HttpTransportHeader {
    fn param(&self) -> Option<identity::Name> {
        Some(self.client.client_id.clone().0)
    }
}

impl Param<http::Version> for HttpTransportHeader {
    fn param(&self) -> http::Version {
        self.version
    }
}

impl Param<tls::ClientId> for HttpTransportHeader {
    fn param(&self) -> tls::ClientId {
        self.client.client_id.clone()
    }
}

impl Param<OrigDstAddr> for HttpTransportHeader {
    fn param(&self) -> OrigDstAddr {
        self.client.local_addr
    }
}

impl Param<Remote<ClientAddr>> for HttpTransportHeader {
    fn param(&self) -> Remote<ClientAddr> {
        self.client.client_addr
    }
}

impl Param<tls::ConditionalServerTls> for HttpTransportHeader {
    fn param(&self) -> tls::ConditionalServerTls {
        tls::ConditionalServerTls::Some(tls::ServerTls::Established {
            client_id: Some(self.client.client_id.clone()),
            negotiated_protocol: self.client.alpn.clone(),
        })
    }
}

impl Param<policy::AllowPolicy> for HttpTransportHeader {
    fn param(&self) -> policy::AllowPolicy {
        self.policy.clone()
    }
}

impl Param<policy::ServerLabel> for HttpTransportHeader {
    fn param(&self) -> policy::ServerLabel {
        self.policy.server_label()
    }
}

// === impl RouteHttp ===

impl<B> svc::stack::RecognizeRoute<http::Request<B>> for RouteHttp<HttpTransportHeader> {
    type Key = HttpTarget;

    fn recognize(&self, req: &http::Request<B>) -> Result<Self::Key, Error> {
        let target = self.0.target.clone();
        let version = req.version().try_into()?;
        Ok(HttpTarget { target, version })
    }
}<|MERGE_RESOLUTION|>--- conflicted
+++ resolved
@@ -26,11 +26,7 @@
     policy, Inbound,
 };
 use linkerd_app_outbound::{self as outbound, Outbound};
-<<<<<<< HEAD
 use std::fmt;
-=======
-use std::{convert::TryInto, fmt};
->>>>>>> 90dcb212
 use thiserror::Error;
 use tracing::debug_span;
 
