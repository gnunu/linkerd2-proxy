--- conflicted
+++ resolved
@@ -20,11 +20,7 @@
 http = "0.2"
 http-body = "0.4"
 httparse = "1.2"
-<<<<<<< HEAD
-hyper = { version = "0.14", default-features = false }
-=======
 hyper = { version = "0.14.10", features = ["client", "http1", "http2", "server", "stream", "runtime"] }
->>>>>>> bbb6e4f0
 hyper-balance = { path = "../../../hyper-balance" }
 linkerd-detect = { path = "../../detect" }
 linkerd-duplex = { path = "../../duplex" }
